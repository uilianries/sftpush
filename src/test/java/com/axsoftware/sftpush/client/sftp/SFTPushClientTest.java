package com.axsoftware.sftpush.client.sftp;

import com.axsoftware.sftpush.config.PushConfig;
import com.jcraft.jsch.JSchException;
import com.jcraft.jsch.SftpException;
import org.apache.sshd.common.NamedFactory;
import org.apache.sshd.common.file.nativefs.NativeFileSystemFactory;
import org.apache.sshd.server.SshServer;
import org.apache.sshd.server.auth.UserAuth;
import org.apache.sshd.server.auth.password.UserAuthPasswordFactory;
import org.apache.sshd.server.keyprovider.SimpleGeneratorHostKeyProvider;
import org.apache.sshd.server.scp.ScpCommandFactory;
import org.apache.sshd.server.subsystem.sftp.SftpSubsystemFactory;
import org.junit.AfterClass;
import org.junit.Assume;
import org.junit.Before;
import org.junit.BeforeClass;
import org.junit.Test;

import java.io.ByteArrayInputStream;
import java.io.IOException;
import java.io.InputStream;
import java.nio.charset.Charset;
import java.nio.file.Files;
import java.nio.file.Path;
import java.nio.file.Paths;
import java.util.ArrayList;
import java.util.Collections;
import java.util.List;

import static junit.framework.TestCase.assertEquals;
import static junit.framework.TestCase.assertTrue;


/**
 * * SFTP Client validation
 */
public class SFTPushClientTest {

    /**
     * File test name
     */
    private static final String FILE_NAME = "source_sftp_client_file_test";

    /**
     * Server mount point
     */
    private static final Path HOME_DIR = Paths.get(System.getProperty("java.io.tmpdir"));

    /**
     * Server address
     */
    private static final String HOST = "localhost";

    /**
     * User name
     */
    private static final String USERNAME = "user";

    /**
     * User password
     */
    private static final String PASSWORD = "password";

    /**
     * SSH Server port
     */
    private static final int PORT = 22000;

    /**
     * SSH Server handle
     */
    private static SshServer SSHSERVER;

    /**
     * Create SSH server on native file system, to receive a test file
     *
     * @throws Exception
     */
    @BeforeClass
    public static void suiteSetUp() throws IOException {
        SSHSERVER = SshServer.setUpDefaultServer();
        SSHSERVER.setPort(PORT);
        SSHSERVER.setHost(HOST);

        SSHSERVER.setFileSystemFactory(new NativeFileSystemFactory());
        SSHSERVER.setSubsystemFactories(Collections.singletonList(new SftpSubsystemFactory()));
        SSHSERVER.setCommandFactory(new ScpCommandFactory());
        SSHSERVER.setKeyPairProvider(new SimpleGeneratorHostKeyProvider());

        final List<NamedFactory<UserAuth>> userAuthFactories = new ArrayList<>();
        userAuthFactories.add(new UserAuthPasswordFactory());
        SSHSERVER.setUserAuthFactories(userAuthFactories);
        SSHSERVER.setPasswordAuthenticator((username, password, session) -> USERNAME.equals(username) && PASSWORD.equals(password));

        SSHSERVER.start();
    }

    /**
     * Remove temporary files
     *
     * @throws Exception
     */
    @Before
    public void setUp() throws Exception {
        final Path outputFile = Paths.get(HOME_DIR.toString(), FILE_NAME);
        if (Files.exists(outputFile)) {
            Files.delete(outputFile);
        }
    }

    /**
     * Send a file by SFTPushClient to SSH Server
     *
     * @throws JSchException
     * @throws SftpException
     * @throws InterruptedException
     * @throws IOException
     */
    @Test
    public void commitFile() throws JSchException, SftpException, InterruptedException, IOException {
    	
    	Assume.assumeTrue(isUnix());
    	
        final String contents = "foobar";
        final Path path = Paths.get(HOME_DIR.toString(), FILE_NAME);
        Files.write(path, contents.getBytes());

        final int port = SSHSERVER.getPort();
        final PushConfig pushConfig = new PushConfig(HOST, USERNAME, PASSWORD, port);
        final SFTPushClient sftPushClient = new SFTPushClient(pushConfig);

        sftPushClient.sendFile(path.getParent().toString(), path.getFileName().toString(), path.getParent().toString(), path.getFileName().toString());

        assertTrue(Files.exists(path));
    }

    @Test
<<<<<<< HEAD
    public void commitStream() throws SftpException, JSchException, IOException {
=======
    public void commitStream() throws SftpException, JSchException {
    	
    	Assume.assumeTrue(isUnix());
    	
>>>>>>> 63031c9f
        final String contents = "foobar";
        final InputStream stream = new ByteArrayInputStream(contents.getBytes(Charset.defaultCharset()));
        final Path path = Paths.get(HOME_DIR.toString(), FILE_NAME);
        final int port = SSHSERVER.getPort();
        final PushConfig pushConfig = new PushConfig(HOST, USERNAME, PASSWORD, port);
        final SFTPushClient sftPushClient = new SFTPushClient(pushConfig);

        sftPushClient.sendFile(stream, path);
        stream.close();

        assertTrue(Files.exists(path));
        final String outputContents = new String(Files.readAllBytes(path));
        assertEquals(contents, outputContents);
    }

    /**
     * Finish SSH Server
     *
     * @throws IOException
     */
    @AfterClass
    public static void suiteTearDown() throws IOException {
        SSHSERVER.stop();
    }
    
	private static boolean isUnix() {
		final String os = System.getProperty("os.name").toLowerCase();
		return (os.indexOf("nix") >= 0 || os.indexOf("nux") >= 0 || os.indexOf("aix") > 0 );
	}
}<|MERGE_RESOLUTION|>--- conflicted
+++ resolved
@@ -136,14 +136,10 @@
     }
 
     @Test
-<<<<<<< HEAD
-    public void commitStream() throws SftpException, JSchException, IOException {
-=======
     public void commitStream() throws SftpException, JSchException {
     	
     	Assume.assumeTrue(isUnix());
     	
->>>>>>> 63031c9f
         final String contents = "foobar";
         final InputStream stream = new ByteArrayInputStream(contents.getBytes(Charset.defaultCharset()));
         final Path path = Paths.get(HOME_DIR.toString(), FILE_NAME);
